--- conflicted
+++ resolved
@@ -1,11 +1,6 @@
 module github.com/bluenviron/gortsplib/v4
 
 go 1.23.0
-<<<<<<< HEAD
-
-toolchain go1.23.4
-=======
->>>>>>> 2e92a2a1
 
 require (
 	github.com/asticode/go-astits v1.13.0
@@ -23,11 +18,7 @@
 	github.com/davecgh/go-spew v1.1.1 // indirect
 	github.com/pion/randutil v0.1.0 // indirect
 	github.com/pmezard/go-difflib v1.0.0 // indirect
-<<<<<<< HEAD
 	golang.org/x/sync v0.13.0 // indirect
-	golang.org/x/sys v0.30.0 // indirect
-=======
 	golang.org/x/sys v0.32.0 // indirect
->>>>>>> 2e92a2a1
 	gopkg.in/yaml.v3 v3.0.1 // indirect
 )